import numpy as np
import xarray as xr
<<<<<<< HEAD
import matplotlib.pyplot as plt
import pandas as pd
=======
import pandas as od
>>>>>>> f510c0e7

def plot_trend(data,sigma,out='OLS',freq='1M',save=None,**kwargs):
    # Periode centrale sur toute l'emprise des donnees
    tmin=data.time.min().values
    tmax=data.time.max().values
    t_ = pd.date_range(tmin,tmax,freq=freq)
    # Duree de la periode multiple de l'echantillonnage
    dt_ = (t_[4::2]-tmin)
    # Vecteurs temps et delta_t
    t=xr.DataArray(data=t_,dims='time',coords=dict(time=t_),attrs=dict(long_name='Central date of period')).chunk(time=100)
    dt=xr.DataArray(data=dt_,dims='delta',coords=dict(delta=dt_.values),attrs=dict(long_name='Period length (yr)')).chunk(delta=100)


    res = xr.DataArray(data=cov_trend(data=data,sigma=sigma,t1=(t-dt/2.),t2=(t+dt/2.),out=out),
                     dims=['time','delta'],coords=dict(time=t,delta=dt_.days/365)).T

    fig, ax = plt.subplots(1,1, figsize=(12, 8))
    res.plot(**kwargs)
    plt.grid()        
    if save!=None:
        fig.savefig(save)

        
def cov_trend_(data,sigma,t1,t2,out='OLS'):
    t1=np.datetime64(t1,'ns')
    t2=np.datetime64(t2,'ns')
    if t1>=data.time.min() and t2<=data.time.max():
        d=data.sel(time=slice(t1,t2))
        sig=sigma.sel(time=slice(t1,t2),time1=slice(t1,t2))
        est=estimateur(d,2,sigma=sig)
        if out=='OLS':
            est.OLS()
            return est.params[1].values
        elif out=='GLS':
            est.GLS()
            return est.params[1].values
        elif out=='err':
            return est.std_err()[1].values
    else:
        return np.nan

cov_trend = np.vectorize(cov_trend_,excluded=['data','sigma','out'])<|MERGE_RESOLUTION|>--- conflicted
+++ resolved
@@ -1,11 +1,6 @@
 import numpy as np
 import xarray as xr
-<<<<<<< HEAD
-import matplotlib.pyplot as plt
-import pandas as pd
-=======
 import pandas as od
->>>>>>> f510c0e7
 
 def plot_trend(data,sigma,out='OLS',freq='1M',save=None,**kwargs):
     # Periode centrale sur toute l'emprise des donnees
