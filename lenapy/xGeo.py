--- conflicted
+++ resolved
@@ -182,11 +182,9 @@
         
     def to_datetime(self,input_type):
         return to_datetime(self._obj,input_type)        
-    
-<<<<<<< HEAD
+
     def diff_3pts(self,dim):
         return diff_3pts(self._obj,dim)
-=======
+
     def to_difgri(self,dir_out,prefix,suffix):
-        to_difgri(self._obj,dir_out,prefix,suffix)
->>>>>>> a13d2ba8
+        to_difgri(self._obj,dir_out,prefix,suffix)