import xarray as xr
import numpy as np
import pandas as pd
import netCDF4
from ..constants import *
                   
def rename_data(data,**kwargs):
    """Standardization of coordinates names of a product
    Looks for different possible names for latitude, longitude, and time, and turn them into a standardized name.
    Definitions are specified in setup.py, and are also based on standard cf attributes and units
    Custom names changes can also be performed with kwargs parameter

    Parameters
    ----------
    **kwargs :  {old_name: new_name, ...}, optional
        dictionnary specifying old names to be changed into new names

    Returns
    -------
    renamed : Dataset
        New dataset containing modified names

    Example
    -------
    .. code-block:: python

        ds=xr.open_mfdataset('product.nc',preprocess=rename_data)
    """
    data=data.rename(**kwargs)
    for coord in ['latitude','longitude','time','depth']:
        try:
            nom=data.cf[coord].name
            data=data.rename({nom:coord})
        except:
            pass
            

    if 'longitude' in data.variables and not('longitude' in data.coords):
        lon=data['longitude']
        del data['longitude']
        lat=data['latitude']
        del data['latitude']    
        data=data.assign_coords(longitude=lon,latitude=lat)        
    return data


def isosurface(data, target, dim, coord=None, upper=False):
    """
    Linearly interpolate a coordinate isosurface where a field
    equals a target

    Parameters
    ----------
    field : xarray DataArray
        The field in which to interpolate the target isosurface
    target : float
        The target isosurface value
    dim : str
        The field dimension to interpolate
    coord : str (optional)
        The field coordinate to interpolate. If absent, coordinate is supposed to be "dim"
    upper : bool
        if True, returns the highest point of the isosurface, else the lowest

    Examples
    --------
    Calculate the depth of an isotherm with a value of 5.5:

    .. code-block:: python

         temp = xr.DataArray(
             range(10,0,-1),
             coords={"depth": range(10)}
             )
         isosurface(temp, 5.5, dim="depth")
        <xarray.DataArray ()>
        array(4.5)
    """
    if coord==None:
        coord=dim
        
    slice0 = {dim: slice(None, -1)}
    slice1 = {dim: slice(1, None)}

    field0 = data.isel(slice0).drop(coord)
    field1 = data.isel(slice1).drop(coord)

    crossing_mask_decr = (field0 > target) & (field1 <= target)
    crossing_mask_incr = (field0 < target) & (field1 >= target)
    crossing_mask = xr.where(
        crossing_mask_decr | crossing_mask_incr, 1, np.nan
    )

    coords0 = crossing_mask * data[coord].isel(slice0).drop(coord)
    coords1 = crossing_mask * data[coord].isel(slice1).drop(coord)
    field0 = crossing_mask * field0
    field1 = crossing_mask * field1

    iso = (
        coords0 + (target - field0) * 
        (coords1 - coords0) / (field1 - field0)
    )
    if upper:
        return iso.min(dim, skipna=True)
    else:
        return iso.max(dim, skipna=True)


def split_duplicate_coords(data):

    for v in data.data_vars:
            dims=data[v].dims
            dup = {x+'_' for x in dims if dims.count(x) > 1}
            for d in dup:
                data=data.assign_coords({d:data[d[:-1]].data})

            new_dims=tuple(list(set(dims))+list(dup))

            if len(dup)>0:
                data[v]=(new_dims,data[v].data)
    return data

def longitude_increase(data):
    if 'longitude' in data.coords:
        l=xr.where(data.longitude<data.longitude.isel(longitude=0),data.longitude+360,data.longitude)
        if l.max()>360:
            l=l-360
        data['longitude']=l
    return data
        
def reset_longitude(data, orig=-180):
    i=((np.mod(data.longitude-orig+180,360)-180)**2).argmin().values
    return longitude_increase(data.roll(longitude=-i,roll_coords=True))


def surface_cell(data):
    """
    Returns the earth surface of each cell defined by a longitude/latitude in a array
    Cells limits are half distance between each given coordinate. That means that given coordinates are not necessary the center of each cell.
    Border cells are supposed to have the same size on each side of the given coordinate.
    Ex : coords=[1,2,4,7,9] ==> cells size are [1,1.5,2.5,2.5,2]


    Parameters
    ----------
    data : dataarray or dataset
        Must have latitude and longitude coordinates

    Returns
    -------
    surface : dataarray
        dataarray with cells surface

    Example
    -------
    .. code-block:: python
    
        data = xgeo.open_geodata('/home/user/lenapy/data/gohc_2020.nc')
        surface = surface_cell(data)

    """

    dlat=ecarts(data,'latitude')
    dlon=ecarts(data,'longitude')
    
    return np.abs(np.radians(dlat)*np.radians(dlon))*LNPY_MEAN_EARTH_RADIUS**2*np.cos(np.radians(data.latitude))/(1+LNPY_EARTH_FLATTENING*np.cos(2*np.radians(data.latitude)))**2
<<<<<<< HEAD

=======
>>>>>>> f510c0e7

def ecarts(data,dim):
    """
    Return the width of each cells along specified coordinate.
    Cells limits are half distance between each given coordinate. That means that given coordinates are not necessary the center of each cell.
    Border cells are supposed to have the same size on each side of the given coordinate.
    Ex : coords=[1,2,4,7,9] ==> cells size are [1,1.5,2.5,2.5,2]
    
    Parameters
    ----------
    data : dataarray or dataset
        Must have latitude and longitude coordinates
    
    dim : str
        Coordinate along which to compute cell width

    Returns
    -------
    width : dataarray
        dataarray with cell width for each coordinate
    
    """
        
    i0=data[dim].isel({dim:slice(None,2)}).diff(dim,label='lower')
    i1=(data[dim]-data[dim].diff(dim,label='upper')/2).diff(dim,label='lower')
    i2=data[dim].isel({dim:slice(-2,None)}).diff(dim,label='upper')
    return xr.concat([i0,i1,i2],dim=dim)<|MERGE_RESOLUTION|>--- conflicted
+++ resolved
@@ -164,10 +164,6 @@
     dlon=ecarts(data,'longitude')
     
     return np.abs(np.radians(dlat)*np.radians(dlon))*LNPY_MEAN_EARTH_RADIUS**2*np.cos(np.radians(data.latitude))/(1+LNPY_EARTH_FLATTENING*np.cos(2*np.radians(data.latitude)))**2
-<<<<<<< HEAD
-
-=======
->>>>>>> f510c0e7
 
 def ecarts(data,dim):
     """
